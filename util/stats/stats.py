--- conflicted
+++ resolved
@@ -648,15 +648,10 @@
     options.get = None
     options.binned = False
     options.graph = False
-<<<<<<< HEAD
     options.graph68 = False
-
-    opts, args = getopts(sys.argv[1:], '-6BEFGd:g:h:pr:s:u:')
-=======
     options.ticks = False
 
-    opts, args = getopts(sys.argv[1:], '-BEFGd:g:h:pr:s:u:T:')
->>>>>>> 21c6dd80
+    opts, args = getopts(sys.argv[1:], '-6BEFGd:g:h:pr:s:u:T:')
     for o,a in opts:
         if o == '-6':
             options.graph68 = True
