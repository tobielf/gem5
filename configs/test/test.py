--- conflicted
+++ resolved
@@ -11,14 +11,6 @@
 # parse command-line arguments
 parser = optparse.OptionParser(option_list=m5.standardOptions)
 
-<<<<<<< HEAD
-parser.add_option("-c", "--cmd", default="hello")
-parser.add_option("-o", "--options", default="")
-parser.add_option("-i", "--input", default="")
-parser.add_option("-t", "--timing", action="store_true")
-parser.add_option("-d", "--detailed", action="store_true")
-parser.add_option("-m", "--maxtick", type="int")
-=======
 parser.add_option("-c", "--cmd", default="hello",
                   help="The binary to run in syscall emulation mode.")
 parser.add_option("-o", "--options", default="",
@@ -32,7 +24,6 @@
         help="Use detailed CPU.")
 parser.add_option("-m", "--maxtick", type="int",
         help="Set the maximum number of ticks to run  for")
->>>>>>> 0fbecab7
 
 (options, args) = parser.parse_args()
 m5.setStandardOptions(options)
