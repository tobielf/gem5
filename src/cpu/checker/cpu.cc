--- conflicted
+++ resolved
@@ -81,17 +81,10 @@
     warnOnlyOnLoadError = p->warnOnlyOnLoadError;
     itb = p->itb;
     dtb = p->dtb;
-#if FULL_SYSTEM
     systemPtr = NULL;
-<<<<<<< HEAD
-    process = p->process;
-    thread = new SimpleThread(this, /* thread_num */ 0, process);
-=======
-#else
     workload = p->workload;
     // XXX: This is a hack to get this to work some
     thread = new SimpleThread(this, /* thread_num */ 0, workload[0], itb, dtb);
->>>>>>> 7d4f1877
 
     tc = thread->getTC();
     threadContexts.push_back(tc);
@@ -319,11 +312,6 @@
    return fault;
 }
 
-<<<<<<< HEAD
-
-=======
-#if FULL_SYSTEM
->>>>>>> 7d4f1877
 Addr
 CheckerCPU::dbg_vtophys(Addr addr)
 {
