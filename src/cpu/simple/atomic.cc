/*
 * Copyright (c) 2002-2005 The Regents of The University of Michigan
 * All rights reserved.
 *
 * Redistribution and use in source and binary forms, with or without
 * modification, are permitted provided that the following conditions are
 * met: redistributions of source code must retain the above copyright
 * notice, this list of conditions and the following disclaimer;
 * redistributions in binary form must reproduce the above copyright
 * notice, this list of conditions and the following disclaimer in the
 * documentation and/or other materials provided with the distribution;
 * neither the name of the copyright holders nor the names of its
 * contributors may be used to endorse or promote products derived from
 * this software without specific prior written permission.
 *
 * THIS SOFTWARE IS PROVIDED BY THE COPYRIGHT HOLDERS AND CONTRIBUTORS
 * "AS IS" AND ANY EXPRESS OR IMPLIED WARRANTIES, INCLUDING, BUT NOT
 * LIMITED TO, THE IMPLIED WARRANTIES OF MERCHANTABILITY AND FITNESS FOR
 * A PARTICULAR PURPOSE ARE DISCLAIMED. IN NO EVENT SHALL THE COPYRIGHT
 * OWNER OR CONTRIBUTORS BE LIABLE FOR ANY DIRECT, INDIRECT, INCIDENTAL,
 * SPECIAL, EXEMPLARY, OR CONSEQUENTIAL DAMAGES (INCLUDING, BUT NOT
 * LIMITED TO, PROCUREMENT OF SUBSTITUTE GOODS OR SERVICES; LOSS OF USE,
 * DATA, OR PROFITS; OR BUSINESS INTERRUPTION) HOWEVER CAUSED AND ON ANY
 * THEORY OF LIABILITY, WHETHER IN CONTRACT, STRICT LIABILITY, OR TORT
 * (INCLUDING NEGLIGENCE OR OTHERWISE) ARISING IN ANY WAY OUT OF THE USE
 * OF THIS SOFTWARE, EVEN IF ADVISED OF THE POSSIBILITY OF SUCH DAMAGE.
 *
 * Authors: Steve Reinhardt
 */

#include "arch/locked_mem.hh"
#include "arch/mmaped_ipr.hh"
#include "arch/utility.hh"
#include "base/bigint.hh"
#include "cpu/exetrace.hh"
#include "cpu/simple/atomic.hh"
#include "mem/packet.hh"
#include "mem/packet_access.hh"
#include "sim/builder.hh"
#include "sim/system.hh"

using namespace std;
using namespace TheISA;

AtomicSimpleCPU::TickEvent::TickEvent(AtomicSimpleCPU *c)
    : Event(&mainEventQueue, CPU_Tick_Pri), cpu(c)
{
}


void
AtomicSimpleCPU::TickEvent::process()
{
    cpu->tick();
}

const char *
AtomicSimpleCPU::TickEvent::description()
{
    return "AtomicSimpleCPU tick event";
}

Port *
AtomicSimpleCPU::getPort(const std::string &if_name, int idx)
{
    if (if_name == "dcache_port")
        return &dcachePort;
    else if (if_name == "icache_port")
        return &icachePort;
    else
        panic("No Such Port\n");
}

void
AtomicSimpleCPU::init()
{
    BaseCPU::init();
#if FULL_SYSTEM
    for (int i = 0; i < threadContexts.size(); ++i) {
        ThreadContext *tc = threadContexts[i];

        // initialize CPU, including PC
        TheISA::initCPU(tc, tc->readCpuId());
    }
#endif
}

bool
AtomicSimpleCPU::CpuPort::recvTiming(PacketPtr pkt)
{
    panic("AtomicSimpleCPU doesn't expect recvTiming callback!");
    return true;
}

Tick
AtomicSimpleCPU::CpuPort::recvAtomic(PacketPtr pkt)
{
    //Snooping a coherence request, just return
    return 0;
}

void
AtomicSimpleCPU::CpuPort::recvFunctional(PacketPtr pkt)
{
    //No internal storage to update, just return
    return;
}

void
AtomicSimpleCPU::CpuPort::recvStatusChange(Status status)
{
    if (status == RangeChange) {
        if (!snoopRangeSent) {
            snoopRangeSent = true;
            sendStatusChange(Port::RangeChange);
        }
        return;
    }

    panic("AtomicSimpleCPU doesn't expect recvStatusChange callback!");
}

void
AtomicSimpleCPU::CpuPort::recvRetry()
{
    panic("AtomicSimpleCPU doesn't expect recvRetry callback!");
}


AtomicSimpleCPU::AtomicSimpleCPU(Params *p)
    : BaseSimpleCPU(p), tickEvent(this),
      width(p->width), simulate_stalls(p->simulate_stalls),
      icachePort(name() + "-iport", this), dcachePort(name() + "-iport", this)
{
    _status = Idle;

    icachePort.snoopRangeSent = false;
    dcachePort.snoopRangeSent = false;

    ifetch_req = new Request();
    ifetch_req->setThreadContext(p->cpu_id, 0); // Add thread ID if we add MT
    ifetch_pkt = new Packet(ifetch_req, MemCmd::ReadReq, Packet::Broadcast);
    ifetch_pkt->dataStatic(&inst);

    data_read_req = new Request();
    data_read_req->setThreadContext(p->cpu_id, 0); // Add thread ID here too
    data_read_pkt = new Packet(data_read_req, MemCmd::ReadReq,
                               Packet::Broadcast);
    data_read_pkt->dataStatic(&dataReg);

    data_write_req = new Request();
    data_write_req->setThreadContext(p->cpu_id, 0); // Add thread ID here too
    data_write_pkt = new Packet(data_write_req, MemCmd::WriteReq,
                                Packet::Broadcast);
    data_swap_pkt = new Packet(data_write_req, MemCmd::SwapReq,
                                Packet::Broadcast);
}


AtomicSimpleCPU::~AtomicSimpleCPU()
{
}

void
AtomicSimpleCPU::serialize(ostream &os)
{
    SimObject::State so_state = SimObject::getState();
    SERIALIZE_ENUM(so_state);
    Status _status = status();
    SERIALIZE_ENUM(_status);
    BaseSimpleCPU::serialize(os);
    nameOut(os, csprintf("%s.tickEvent", name()));
    tickEvent.serialize(os);
}

void
AtomicSimpleCPU::unserialize(Checkpoint *cp, const string &section)
{
    SimObject::State so_state;
    UNSERIALIZE_ENUM(so_state);
    UNSERIALIZE_ENUM(_status);
    BaseSimpleCPU::unserialize(cp, section);
    tickEvent.unserialize(cp, csprintf("%s.tickEvent", section));
}

void
AtomicSimpleCPU::resume()
{
    if (_status != SwitchedOut && _status != Idle) {
        assert(system->getMemoryMode() == System::Atomic);

        changeState(SimObject::Running);
        if (thread->status() == ThreadContext::Active) {
            if (!tickEvent.scheduled()) {
                tickEvent.schedule(nextCycle());
            }
        }
    }
}

void
AtomicSimpleCPU::switchOut()
{
    assert(status() == Running || status() == Idle);
    _status = SwitchedOut;

    tickEvent.squash();
}


void
AtomicSimpleCPU::takeOverFrom(BaseCPU *oldCPU)
{
    BaseCPU::takeOverFrom(oldCPU);

    assert(!tickEvent.scheduled());

    // if any of this CPU's ThreadContexts are active, mark the CPU as
    // running and schedule its tick event.
    for (int i = 0; i < threadContexts.size(); ++i) {
        ThreadContext *tc = threadContexts[i];
        if (tc->status() == ThreadContext::Active && _status != Running) {
            _status = Running;
            tickEvent.schedule(nextCycle());
            break;
        }
    }
    if (_status != Running) {
        _status = Idle;
    }
}


void
AtomicSimpleCPU::activateContext(int thread_num, int delay)
{
    assert(thread_num == 0);
    assert(thread);

    assert(_status == Idle);
    assert(!tickEvent.scheduled());

    notIdleFraction++;

#if FULL_SYSTEM
    // Connect the ThreadContext's memory ports (Functional/Virtual
    // Ports)
    tc->connectMemPorts();
#endif

    //Make sure ticks are still on multiples of cycles
    tickEvent.schedule(nextCycle(curTick + cycles(delay)));
    _status = Running;
}


void
AtomicSimpleCPU::suspendContext(int thread_num)
{
    assert(thread_num == 0);
    assert(thread);

    assert(_status == Running);

    // tick event may not be scheduled if this gets called from inside
    // an instruction's execution, e.g. "quiesce"
    if (tickEvent.scheduled())
        tickEvent.deschedule();

    notIdleFraction--;
    _status = Idle;
}


template <class T>
Fault
AtomicSimpleCPU::read(Addr addr, T &data, unsigned flags)
{
    // use the CPU's statically allocated read request and packet objects
    Request *req = data_read_req;
    PacketPtr pkt = data_read_pkt;

    req->setVirt(0, addr, sizeof(T), flags, thread->readPC());

    if (traceData) {
        traceData->setAddr(addr);
    }

    // translate to physical address
    Fault fault = thread->translateDataReadReq(req);

    // Now do the access.
    if (fault == NoFault) {
        pkt->reinitFromRequest();

        if (req->isMmapedIpr())
            dcache_latency = TheISA::handleIprRead(thread->getTC(),pkt);
        else
            dcache_latency = dcachePort.sendAtomic(pkt);
        dcache_access = true;
#if !defined(NDEBUG)
        if (pkt->result != Packet::Success)
            panic("Unable to find responder for address pa = %#X va = %#X\n",
                    pkt->req->getPaddr(), pkt->req->getVaddr());
#endif
        data = pkt->get<T>();

        if (req->isLocked()) {
            TheISA::handleLockedRead(thread, req);
        }
    }

    // This will need a new way to tell if it has a dcache attached.
    if (req->isUncacheable())
        recordEvent("Uncached Read");

    return fault;
}

#ifndef DOXYGEN_SHOULD_SKIP_THIS

template
Fault
AtomicSimpleCPU::read(Addr addr, Twin64_t &data, unsigned flags);

template
Fault
AtomicSimpleCPU::read(Addr addr, uint64_t &data, unsigned flags);

template
Fault
AtomicSimpleCPU::read(Addr addr, uint32_t &data, unsigned flags);

template
Fault
AtomicSimpleCPU::read(Addr addr, uint16_t &data, unsigned flags);

template
Fault
AtomicSimpleCPU::read(Addr addr, uint8_t &data, unsigned flags);

#endif //DOXYGEN_SHOULD_SKIP_THIS

template<>
Fault
AtomicSimpleCPU::read(Addr addr, double &data, unsigned flags)
{
    return read(addr, *(uint64_t*)&data, flags);
}

template<>
Fault
AtomicSimpleCPU::read(Addr addr, float &data, unsigned flags)
{
    return read(addr, *(uint32_t*)&data, flags);
}


template<>
Fault
AtomicSimpleCPU::read(Addr addr, int32_t &data, unsigned flags)
{
    return read(addr, (uint32_t&)data, flags);
}


template <class T>
Fault
AtomicSimpleCPU::write(T data, Addr addr, unsigned flags, uint64_t *res)
{
    // use the CPU's statically allocated write request and packet objects
    Request *req = data_write_req;
    PacketPtr pkt;

    req->setVirt(0, addr, sizeof(T), flags, thread->readPC());

    if (req->isSwap())
        pkt = data_swap_pkt;
    else
        pkt = data_write_pkt;

    if (traceData) {
        traceData->setAddr(addr);
    }

    // translate to physical address
    Fault fault = thread->translateDataWriteReq(req);

    // Now do the access.
    if (fault == NoFault) {
        bool do_access = true;  // flag to suppress cache access

        if (req->isLocked()) {
            do_access = TheISA::handleLockedWrite(thread, req);
        }
        if (req->isCondSwap()) {
             assert(res);
             req->setExtraData(*res);
        }


        if (do_access) {
            pkt->reinitFromRequest();
            pkt->dataStatic(&data);

            if (req->isMmapedIpr()) {
                dcache_latency = TheISA::handleIprWrite(thread->getTC(), pkt);
            } else {
                data = htog(data);
                dcache_latency = dcachePort.sendAtomic(pkt);
            }
            dcache_access = true;

#if !defined(NDEBUG)
            if (pkt->result != Packet::Success)
                panic("Unable to find responder for address pa = %#X va = %#X\n",
                        pkt->req->getPaddr(), pkt->req->getVaddr());
#endif
        }

<<<<<<< HEAD
        if (res) {
            *res = req->getScResult();
=======
        if (req->isSwap()) {
            assert(res);
            *res = pkt->get<T>();
        }

        if (req->isLocked()) {
            uint64_t scResult = req->getExtraData();
            if (scResult != 0) {
                // clear failure counter
                thread->setStCondFailures(0);
            }
            if (res) {
                *res = req->getExtraData();
            }
>>>>>>> b5a4d958
        }
    }

    // This will need a new way to tell if it's hooked up to a cache or not.
    if (req->isUncacheable())
        recordEvent("Uncached Write");

    // If the write needs to have a fault on the access, consider calling
    // changeStatus() and changing it to "bad addr write" or something.
    return fault;
}


#ifndef DOXYGEN_SHOULD_SKIP_THIS
template
Fault
AtomicSimpleCPU::write(uint64_t data, Addr addr,
                       unsigned flags, uint64_t *res);

template
Fault
AtomicSimpleCPU::write(uint32_t data, Addr addr,
                       unsigned flags, uint64_t *res);

template
Fault
AtomicSimpleCPU::write(uint16_t data, Addr addr,
                       unsigned flags, uint64_t *res);

template
Fault
AtomicSimpleCPU::write(uint8_t data, Addr addr,
                       unsigned flags, uint64_t *res);

#endif //DOXYGEN_SHOULD_SKIP_THIS

template<>
Fault
AtomicSimpleCPU::write(double data, Addr addr, unsigned flags, uint64_t *res)
{
    return write(*(uint64_t*)&data, addr, flags, res);
}

template<>
Fault
AtomicSimpleCPU::write(float data, Addr addr, unsigned flags, uint64_t *res)
{
    return write(*(uint32_t*)&data, addr, flags, res);
}


template<>
Fault
AtomicSimpleCPU::write(int32_t data, Addr addr, unsigned flags, uint64_t *res)
{
    return write((uint32_t)data, addr, flags, res);
}


void
AtomicSimpleCPU::tick()
{
    Tick latency = cycles(1); // instruction takes one cycle by default

    for (int i = 0; i < width; ++i) {
        numCycles++;

        if (!curStaticInst || !curStaticInst->isDelayedCommit())
            checkForInterrupts();

        Fault fault = setupFetchRequest(ifetch_req);

        if (fault == NoFault) {
            ifetch_pkt->reinitFromRequest();

            Tick icache_latency = icachePort.sendAtomic(ifetch_pkt);
            // ifetch_req is initialized to read the instruction directly
            // into the CPU object's inst field.

            dcache_access = false; // assume no dcache access
            preExecute();

            fault = curStaticInst->execute(this, traceData);
            postExecute();

            // @todo remove me after debugging with legion done
            if (curStaticInst && (!curStaticInst->isMicroOp() ||
                        curStaticInst->isFirstMicroOp()))
                instCnt++;

            if (simulate_stalls) {
                Tick icache_stall = icache_latency - cycles(1);
                Tick dcache_stall =
                    dcache_access ? dcache_latency - cycles(1) : 0;
                Tick stall_cycles = (icache_stall + dcache_stall) / cycles(1);
                if (cycles(stall_cycles) < (icache_stall + dcache_stall))
                    latency += cycles(stall_cycles+1);
                else
                    latency += cycles(stall_cycles);
            }

        }

        advancePC(fault);
    }

    if (_status != Idle)
        tickEvent.schedule(curTick + latency);
}


////////////////////////////////////////////////////////////////////////
//
//  AtomicSimpleCPU Simulation Object
//
BEGIN_DECLARE_SIM_OBJECT_PARAMS(AtomicSimpleCPU)

    Param<Counter> max_insts_any_thread;
    Param<Counter> max_insts_all_threads;
    Param<Counter> max_loads_any_thread;
    Param<Counter> max_loads_all_threads;
    Param<Tick> progress_interval;
    SimObjectParam<System *> system;
    Param<int> cpu_id;

#if FULL_SYSTEM
    SimObjectParam<TheISA::ITB *> itb;
    SimObjectParam<TheISA::DTB *> dtb;
    Param<Tick> profile;

    Param<bool> do_quiesce;
    Param<bool> do_checkpoint_insts;
    Param<bool> do_statistics_insts;
#else
    SimObjectParam<Process *> workload;
#endif // FULL_SYSTEM

    Param<int> clock;
    Param<int> phase;

    Param<bool> defer_registration;
    Param<int> width;
    Param<bool> function_trace;
    Param<Tick> function_trace_start;
    Param<bool> simulate_stalls;

END_DECLARE_SIM_OBJECT_PARAMS(AtomicSimpleCPU)

BEGIN_INIT_SIM_OBJECT_PARAMS(AtomicSimpleCPU)

    INIT_PARAM(max_insts_any_thread,
               "terminate when any thread reaches this inst count"),
    INIT_PARAM(max_insts_all_threads,
               "terminate when all threads have reached this inst count"),
    INIT_PARAM(max_loads_any_thread,
               "terminate when any thread reaches this load count"),
    INIT_PARAM(max_loads_all_threads,
               "terminate when all threads have reached this load count"),
    INIT_PARAM(progress_interval, "Progress interval"),
    INIT_PARAM(system, "system object"),
    INIT_PARAM(cpu_id, "processor ID"),

#if FULL_SYSTEM
    INIT_PARAM(itb, "Instruction TLB"),
    INIT_PARAM(dtb, "Data TLB"),
    INIT_PARAM(profile, ""),
    INIT_PARAM(do_quiesce, ""),
    INIT_PARAM(do_checkpoint_insts, ""),
    INIT_PARAM(do_statistics_insts, ""),
#else
    INIT_PARAM(workload, "processes to run"),
#endif // FULL_SYSTEM

    INIT_PARAM(clock, "clock speed"),
    INIT_PARAM_DFLT(phase, "clock phase", 0),
    INIT_PARAM(defer_registration, "defer system registration (for sampling)"),
    INIT_PARAM(width, "cpu width"),
    INIT_PARAM(function_trace, "Enable function trace"),
    INIT_PARAM(function_trace_start, "Cycle to start function trace"),
    INIT_PARAM(simulate_stalls, "Simulate cache stall cycles")

END_INIT_SIM_OBJECT_PARAMS(AtomicSimpleCPU)


CREATE_SIM_OBJECT(AtomicSimpleCPU)
{
    AtomicSimpleCPU::Params *params = new AtomicSimpleCPU::Params();
    params->name = getInstanceName();
    params->numberOfThreads = 1;
    params->max_insts_any_thread = max_insts_any_thread;
    params->max_insts_all_threads = max_insts_all_threads;
    params->max_loads_any_thread = max_loads_any_thread;
    params->max_loads_all_threads = max_loads_all_threads;
    params->progress_interval = progress_interval;
    params->deferRegistration = defer_registration;
    params->phase = phase;
    params->clock = clock;
    params->functionTrace = function_trace;
    params->functionTraceStart = function_trace_start;
    params->width = width;
    params->simulate_stalls = simulate_stalls;
    params->system = system;
    params->cpu_id = cpu_id;

#if FULL_SYSTEM
    params->itb = itb;
    params->dtb = dtb;
    params->profile = profile;
    params->do_quiesce = do_quiesce;
    params->do_checkpoint_insts = do_checkpoint_insts;
    params->do_statistics_insts = do_statistics_insts;
#else
    params->process = workload;
#endif

    AtomicSimpleCPU *cpu = new AtomicSimpleCPU(params);
    return cpu;
}

REGISTER_SIM_OBJECT("AtomicSimpleCPU", AtomicSimpleCPU)
<|MERGE_RESOLUTION|>--- conflicted
+++ resolved
@@ -418,25 +418,11 @@
 #endif
         }
 
-<<<<<<< HEAD
-        if (res) {
-            *res = req->getScResult();
-=======
         if (req->isSwap()) {
             assert(res);
             *res = pkt->get<T>();
-        }
-
-        if (req->isLocked()) {
-            uint64_t scResult = req->getExtraData();
-            if (scResult != 0) {
-                // clear failure counter
-                thread->setStCondFailures(0);
-            }
-            if (res) {
-                *res = req->getExtraData();
-            }
->>>>>>> b5a4d958
+        } else if (res) {
+            *res = req->getScResult();
         }
     }
 
