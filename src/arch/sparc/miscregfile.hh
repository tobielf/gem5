/*
 * Copyright (c) 2003-2005 The Regents of The University of Michigan
 * All rights reserved.
 *
 * Redistribution and use in source and binary forms, with or without
 * modification, are permitted provided that the following conditions are
 * met: redistributions of source code must retain the above copyright
 * notice, this list of conditions and the following disclaimer;
 * redistributions in binary form must reproduce the above copyright
 * notice, this list of conditions and the following disclaimer in the
 * documentation and/or other materials provided with the distribution;
 * neither the name of the copyright holders nor the names of its
 * contributors may be used to endorse or promote products derived from
 * this software without specific prior written permission.
 *
 * THIS SOFTWARE IS PROVIDED BY THE COPYRIGHT HOLDERS AND CONTRIBUTORS
 * "AS IS" AND ANY EXPRESS OR IMPLIED WARRANTIES, INCLUDING, BUT NOT
 * LIMITED TO, THE IMPLIED WARRANTIES OF MERCHANTABILITY AND FITNESS FOR
 * A PARTICULAR PURPOSE ARE DISCLAIMED. IN NO EVENT SHALL THE COPYRIGHT
 * OWNER OR CONTRIBUTORS BE LIABLE FOR ANY DIRECT, INDIRECT, INCIDENTAL,
 * SPECIAL, EXEMPLARY, OR CONSEQUENTIAL DAMAGES (INCLUDING, BUT NOT
 * LIMITED TO, PROCUREMENT OF SUBSTITUTE GOODS OR SERVICES; LOSS OF USE,
 * DATA, OR PROFITS; OR BUSINESS INTERRUPTION) HOWEVER CAUSED AND ON ANY
 * THEORY OF LIABILITY, WHETHER IN CONTRACT, STRICT LIABILITY, OR TORT
 * (INCLUDING NEGLIGENCE OR OTHERWISE) ARISING IN ANY WAY OUT OF THE USE
 * OF THIS SOFTWARE, EVEN IF ADVISED OF THE POSSIBILITY OF SUCH DAMAGE.
 *
 * Authors: Gabe Black
 *          Ali Saidi
 */

#ifndef __ARCH_SPARC_MISCREGFILE_HH__
#define __ARCH_SPARC_MISCREGFILE_HH__

#include "arch/sparc/faults.hh"
#include "arch/sparc/isa_traits.hh"
#include "arch/sparc/types.hh"
#include "cpu/cpuevent.hh"

#include <string>

namespace SparcISA
{
    //These functions map register indices to names
    std::string getMiscRegName(RegIndex);

    enum MiscRegIndex
    {
        /** Ancillary State Registers */
<<<<<<< HEAD
        MISCREG_Y, /* 0 */
        MISCREG_CCR,
=======
//        MISCREG_Y,
//        MISCREG_CCR,
>>>>>>> f4f00c5a
        MISCREG_ASI,
        MISCREG_TICK,
        MISCREG_FPRS,
        MISCREG_PCR,
        MISCREG_PIC,
        MISCREG_GSR,
        MISCREG_SOFTINT_SET,
        MISCREG_SOFTINT_CLR,
        MISCREG_SOFTINT, /* 10 */
        MISCREG_TICK_CMPR,
        MISCREG_STICK,
        MISCREG_STICK_CMPR,

        /** Privilged Registers */
        MISCREG_TPC,
        MISCREG_TNPC,
        MISCREG_TSTATE,
        MISCREG_TT,
        MISCREG_PRIVTICK,
        MISCREG_TBA,
        MISCREG_PSTATE, /* 20 */
        MISCREG_TL,
        MISCREG_PIL,
        MISCREG_CWP,
//        MISCREG_CANSAVE,
//        MISCREG_CANRESTORE,
//        MISCREG_CLEANWIN,
//        MISCREG_OTHERWIN,
//        MISCREG_WSTATE,
        MISCREG_GL,

        /** Hyper privileged registers */
        MISCREG_HPSTATE, /* 30 */
        MISCREG_HTSTATE,
        MISCREG_HINTP,
        MISCREG_HTBA,
        MISCREG_HVER,
        MISCREG_STRAND_STS_REG,
        MISCREG_HSTICK_CMPR,

        /** Floating Point Status Register */
        MISCREG_FSR,

<<<<<<< HEAD
        /** MMU Internal Registers */
        MISCREG_MMU_P_CONTEXT,
        MISCREG_MMU_S_CONTEXT, /* 40 */
        MISCREG_MMU_PART_ID,
        MISCREG_MMU_LSU_CTRL,

        MISCREG_MMU_ITLB_C0_TSB_PS0,
        MISCREG_MMU_ITLB_C0_TSB_PS1,
        MISCREG_MMU_ITLB_C0_CONFIG,
        MISCREG_MMU_ITLB_CX_TSB_PS0,
        MISCREG_MMU_ITLB_CX_TSB_PS1,
        MISCREG_MMU_ITLB_CX_CONFIG,
        MISCREG_MMU_ITLB_SFSR,
        MISCREG_MMU_ITLB_TAG_ACCESS, /* 50 */

        MISCREG_MMU_DTLB_C0_TSB_PS0,
        MISCREG_MMU_DTLB_C0_TSB_PS1,
        MISCREG_MMU_DTLB_C0_CONFIG,
        MISCREG_MMU_DTLB_CX_TSB_PS0,
        MISCREG_MMU_DTLB_CX_TSB_PS1,
        MISCREG_MMU_DTLB_CX_CONFIG,
        MISCREG_MMU_DTLB_SFSR,
        MISCREG_MMU_DTLB_SFAR,
        MISCREG_MMU_DTLB_TAG_ACCESS,

        /** Scratchpad regiscers **/
        MISCREG_SCRATCHPAD_R0, /* 60 */
        MISCREG_SCRATCHPAD_R1,
        MISCREG_SCRATCHPAD_R2,
        MISCREG_SCRATCHPAD_R3,
        MISCREG_SCRATCHPAD_R4,
        MISCREG_SCRATCHPAD_R5,
        MISCREG_SCRATCHPAD_R6,
        MISCREG_SCRATCHPAD_R7,

        /* CPU Queue Registers */
        MISCREG_QUEUE_CPU_MONDO_HEAD,
        MISCREG_QUEUE_CPU_MONDO_TAIL,
        MISCREG_QUEUE_DEV_MONDO_HEAD, /* 70 */
        MISCREG_QUEUE_DEV_MONDO_TAIL,
        MISCREG_QUEUE_RES_ERROR_HEAD,
        MISCREG_QUEUE_RES_ERROR_TAIL,
        MISCREG_QUEUE_NRES_ERROR_HEAD,
        MISCREG_QUEUE_NRES_ERROR_TAIL,

        /* All the data for the TLB packed up in one register. */
        MISCREG_TLB_DATA,
        MISCREG_NUMMISCREGS
    };

    enum HPStateFields {
        id = 0x800,   // this impl. dependent (id) field must always be '1' for T1000
        ibe = 0x400,
        red = 0x20,
        hpriv = 0x4,
        tlz = 0x1
    };

    enum PStateFields {
        cle = 0x200,
        tle = 0x100,
        mm = 0xC0,
        pef = 0x10,
        am = 0x8,
        priv = 0x4,
        ie = 0x2
    };

=======
        MISCREG_NUMMISCREGS
    };

>>>>>>> f4f00c5a
    const int NumMiscArchRegs = MISCREG_NUMMISCREGS;
    const int NumMiscRegs = MISCREG_NUMMISCREGS;

    // The control registers, broken out into fields
    class MiscRegFile
    {
      private:

        /* ASR Registers */
        uint64_t y;		// Y (used in obsolete multiplication)
        uint8_t	ccr;		// Condition Code Register
        uint8_t asi;		// Address Space Identifier
        uint64_t tick;		// Hardware clock-tick counter
        uint8_t	fprs;		// Floating-Point Register State
        uint64_t gsr;		// General Status Register
        uint64_t softint;
        uint64_t tick_cmpr;	// Hardware tick compare registers
        uint64_t stick;		// Hardware clock-tick counter
        uint64_t stick_cmpr;	// Hardware tick compare registers


        /* Privileged Registers */
        uint64_t tpc[MaxTL];	// Trap Program Counter (value from
                                // previous trap level)
        uint64_t tnpc[MaxTL];	// Trap Next Program Counter (value from
                                // previous trap level)
        uint64_t tstate[MaxTL];	// Trap State
        uint16_t tt[MaxTL];	// Trap Type (Type of trap which occured
                                // on the previous level)
        uint64_t tba;		// Trap Base Address

        uint16_t pstate;	// Process State Register
        uint8_t tl;		// Trap Level
        uint8_t pil;		// Process Interrupt Register
        uint8_t cwp;		// Current Window Pointer
        uint8_t cansave;	// Savable windows
        uint8_t canrestore;	// Restorable windows
        uint8_t cleanwin;	// Clean windows
        uint8_t otherwin;	// Other windows
        uint8_t wstate;		// Window State
        uint8_t gl;             // Global level register

        /** Hyperprivileged Registers */
        uint64_t hpstate;	// Hyperprivileged State Register
        uint64_t htstate[MaxTL];// Hyperprivileged Trap State Register
        uint64_t hintp;
        uint64_t htba;		// Hyperprivileged Trap Base Address register
        uint64_t hstick_cmpr;	// Hardware tick compare registers

        uint64_t strandStatusReg;// Per strand status register

        /** Floating point misc registers. */
        uint64_t fsr;		// Floating-Point State Register

        /** MMU Internal Registers */
        uint16_t priContext;
        uint16_t secContext;
        uint16_t partId;
        uint64_t lsuCtrlReg;

        uint64_t iTlbC0TsbPs0;
        uint64_t iTlbC0TsbPs1;
        uint64_t iTlbC0Config;
        uint64_t iTlbCXTsbPs0;
        uint64_t iTlbCXTsbPs1;
        uint64_t iTlbCXConfig;
        uint64_t iTlbSfsr;
        uint64_t iTlbTagAccess;

        uint64_t dTlbC0TsbPs0;
        uint64_t dTlbC0TsbPs1;
        uint64_t dTlbC0Config;
        uint64_t dTlbCXTsbPs0;
        uint64_t dTlbCXTsbPs1;
        uint64_t dTlbCXConfig;
        uint64_t dTlbSfsr;
        uint64_t dTlbSfar;
        uint64_t dTlbTagAccess;

        uint64_t scratchPad[8];

        uint64_t cpu_mondo_head;
        uint64_t cpu_mondo_tail;
        uint64_t dev_mondo_head;
        uint64_t dev_mondo_tail;
        uint64_t res_error_head;
        uint64_t res_error_tail;
        uint64_t nres_error_head;
        uint64_t nres_error_tail;

        // These need to check the int_dis field and if 0 then
        // set appropriate bit in softint and checkinterrutps on the cpu
#if FULL_SYSTEM
        void  setFSRegWithEffect(int miscReg, const MiscReg &val,
                ThreadContext *tc);
        MiscReg readFSRegWithEffect(int miscReg, ThreadContext * tc);

        /** Process a tick compare event and generate an interrupt on the cpu if
         * appropriate. */
        void processTickCompare(ThreadContext *tc);
        void processSTickCompare(ThreadContext *tc);
        void processHSTickCompare(ThreadContext *tc);

        typedef CpuEventWrapper<MiscRegFile,
                &MiscRegFile::processTickCompare> TickCompareEvent;
        TickCompareEvent *tickCompare;

        typedef CpuEventWrapper<MiscRegFile,
                &MiscRegFile::processSTickCompare> STickCompareEvent;
        STickCompareEvent *sTickCompare;

        typedef CpuEventWrapper<MiscRegFile,
                &MiscRegFile::processHSTickCompare> HSTickCompareEvent;
        HSTickCompareEvent *hSTickCompare;
#endif
      public:

        void clear();

        MiscRegFile()
        {
            clear();
        }

        MiscReg readReg(int miscReg);

        MiscReg readRegWithEffect(int miscReg, ThreadContext *tc);

        void setReg(int miscReg, const MiscReg &val);

        void setRegWithEffect(int miscReg,
                const MiscReg &val, ThreadContext * tc);

        int getInstAsid()
        {
            return priContext | (uint32_t)partId << 13;
        }

        int getDataAsid()
        {
            return priContext | (uint32_t)partId << 13;
        }

        void serialize(std::ostream & os);

        void unserialize(Checkpoint * cp, const std::string & section);

        void copyMiscRegs(ThreadContext * tc);

      protected:

        bool isHyperPriv() { return (hpstate & (1 << 2)); }
        bool isPriv() { return (hpstate & (1 << 2)) || (pstate & (1 << 2)); }
        bool isNonPriv() { return !isPriv(); }
    };
}

#endif<|MERGE_RESOLUTION|>--- conflicted
+++ resolved
@@ -47,13 +47,8 @@
     enum MiscRegIndex
     {
         /** Ancillary State Registers */
-<<<<<<< HEAD
-        MISCREG_Y, /* 0 */
-        MISCREG_CCR,
-=======
 //        MISCREG_Y,
 //        MISCREG_CCR,
->>>>>>> f4f00c5a
         MISCREG_ASI,
         MISCREG_TICK,
         MISCREG_FPRS,
@@ -97,7 +92,6 @@
         /** Floating Point Status Register */
         MISCREG_FSR,
 
-<<<<<<< HEAD
         /** MMU Internal Registers */
         MISCREG_MMU_P_CONTEXT,
         MISCREG_MMU_S_CONTEXT, /* 40 */
@@ -166,11 +160,6 @@
         ie = 0x2
     };
 
-=======
-        MISCREG_NUMMISCREGS
-    };
-
->>>>>>> f4f00c5a
     const int NumMiscArchRegs = MISCREG_NUMMISCREGS;
     const int NumMiscRegs = MISCREG_NUMMISCREGS;
 
